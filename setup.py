#!/usr/bin/env python

#
#    Copyright (c) 2010 Brian E. Granger
#
#    This file is part of pyzmq.
#
#    pyzmq is free software; you can redistribute it and/or modify it under
#    the terms of the Lesser GNU General Public License as published by
#    the Free Software Foundation; either version 3 of the License, or
#    (at your option) any later version.
#
#    pyzmq is distributed in the hope that it will be useful,
#    but WITHOUT ANY WARRANTY; without even the implied warranty of
#    MERCHANTABILITY or FITNESS FOR A PARTICULAR PURPOSE.  See the
#    Lesser GNU General Public License for more details.
#
#    You should have received a copy of the Lesser GNU General Public License
#    along with this program.  If not, see <http://www.gnu.org/licenses/>.
#

#-----------------------------------------------------------------------------
# Imports
#-----------------------------------------------------------------------------

import os, sys

<<<<<<< HEAD
from distutils.core import setup, Command, Extension
=======
from distutils.core import setup, Command
from distutils.extension import Extension
from distutils.command.sdist import sdist
>>>>>>> 1d2d4a6d

from unittest import TextTestRunner, TestLoader
from glob import glob
from os.path import splitext, basename, join as pjoin, walk


#-----------------------------------------------------------------------------
# Extra commands
#-----------------------------------------------------------------------------

release = False # flag for whether to include *.c in package_data

class TestCommand(Command):
    """Custom distutils command to run the test suite."""

    user_options = [ ]

    def initialize_options(self):
        self._dir = os.getcwd()

    def finalize_options(self):
        pass

    def run(self):
        """Finds all the tests modules in zmq/tests/, and runs them."""
        testfiles = [ ]
        for t in glob(pjoin(self._dir, 'zmq', 'tests', '*.py')):
            if not t.endswith('__init__.py'):
                testfiles.append('.'.join(
                    ['zmq.tests', splitext(basename(t))[0]])
                )
        tests = TestLoader().loadTestsFromNames(testfiles)
        t = TextTestRunner(verbosity = 1)
        t.run(tests)


class CleanCommand(Command):
    """Custom distutils command to clean the .so and .pyc files."""

    user_options = [ ]

    def initialize_options(self):
        self._clean_me = []
        for root, dirs, files in os.walk('.'):
            for f in files:
                if f.endswith('.pyc') or f.endswith('.so'):
                    self._clean_me.append(pjoin(root, f))

    def finalize_options(self):
        pass

    def run(self):
        for clean_me in self._clean_me:
            try:
                os.unlink(clean_me)
            except:
                pass


class CheckSDist(sdist):
    """Custom sdist Command that ensures Cython has compiled all pyx files to c."""
    def initialize_options(self):
        sdist.initialize_options(self)
        self._pyxfiles = []
        for root, dirs, files in os.walk('.'):
            for f in files:
                if f.endswith('.pyx'):
                    self._pyxfiles.append(pjoin(root, f))
    def run(self):
        for pyxfile in self._pyxfiles:
            cfile = pyxfile[:-3]+'c'
            msg = "C-source file '%s' not found."%(cfile)+\
            " Run 'setup.py cython' before sdist."
            assert os.path.isfile(cfile), msg
        sdist.run(self)


#-----------------------------------------------------------------------------
# Extensions
#-----------------------------------------------------------------------------

cmdclass = {'test':TestCommand, 'clean':CleanCommand }

includes = [pjoin('zmq', sub) for sub in ('utils','core','devices')]

def pxd(subdir, name):
    return os.path.abspath(pjoin('zmq', subdir, name+'.pxd'))

def pyx(subdir, name):
    return os.path.abspath(pjoin('zmq', subdir, name+'.pyx'))

def dotc(subdir, name):
    return os.path.abspath(pjoin('zmq', subdir, name+'.c'))

czmq = pxd('core', 'czmq')

submodules = dict(
    core = {'constants': [czmq],
            'error':[czmq],
            'poll':[czmq], 
            'stopwatch':[czmq],
            'context':[pxd('core', 'socket'), czmq],
            'message':[czmq],
            'socket':[pxd('core', 'context'), pxd('core', 'message'), czmq],
            'device':[czmq],
            'version':[czmq],
    },
    devices = {
            'basedevice':[pxd('core', 'socket'), pxd('core', 'context'), czmq],
            'monitoredqueue':[pxd('devices', 'basedevice'), czmq],
    },
    utils = {
            'initthreads':[czmq]
    }
)

try:
    from Cython.Distutils import build_ext
except ImportError:
    suffix = '.c'
else:
    
    suffix = '.pyx'
    
    class CythonCommand(build_ext):
        """Custom distutils command subclassed from Cython.Distutils.build_ext
        to compile pyx->c, and stop there. All this does is override the 
        C-compile method build_extension() with a no-op."""
        def build_extension(self, ext):
            pass
    
    cmdclass['cython'] = CythonCommand
    cmdclass['build_ext'] =  build_ext
    cmdclass['sdist'] =  CheckSDist

if sys.platform == 'win32':
    libzmq = 'libzmq'
else:
    libzmq = 'zmq'

extensions = []
for submod, packages in submodules.iteritems():
    for pkg in sorted(packages):
        sources = [pjoin('zmq', submod, pkg+suffix)]
        if suffix == '.pyx':
            sources.extend(packages[pkg])
        ext = Extension(
            'zmq.%s.%s'%(submod, pkg),
            sources = sources,
            libraries = [libzmq],
            include_dirs = includes
        )
        extensions.append(ext)

#
package_data = {'zmq':['*.pxd'],
                'zmq.core':['*.pxd'],
                'zmq.devices':['*.pxd'],
                'zmq.utils':['*.pxd', '*.h'],
}

if release:
    for pkg,data in pkgdata.iteritems():
        data.append('*.c')
        
#-----------------------------------------------------------------------------
# Main setup
#-----------------------------------------------------------------------------

long_desc = \
"""
PyZMQ is a lightweight and super-fast messaging library built on top of
the ZeroMQ library (http://www.zeromq.org). 
"""

setup(
    name = "pyzmq",
    version = "2.0.9dev",
    packages = ['zmq', 'zmq.tests', 'zmq.eventloop', 'zmq.log', 'zmq.core',
                'zmq.devices', 'zmq.utils'],
    ext_modules = extensions,
    package_data = package_data,
    author = "Brian E. Granger",
    author_email = "ellisonbg@gmail.com",
    url = 'http://github.com/zeromq/pyzmq',
    download_url = 'http://github.com/zeromq/pyzmq/downloads',
    description = "Python bindings for 0MQ.",
    long_description = long_desc, 
    license = "LGPL",
    cmdclass = cmdclass,
    classifiers = [
        'Development Status :: 5 - Production/Stable',
        'Intended Audience :: Developers',
        'Intended Audience :: Financial and Insurance Industry',
        'Intended Audience :: Science/Research',
        'Intended Audience :: System Administrators',
        'License :: OSI Approved :: GNU Library or Lesser General Public License (LGPL)',
        'Operating System :: MacOS :: MacOS X',
        'Operating System :: Microsoft :: Windows',
        'Operating System :: POSIX',
        'Topic :: System :: Networking'
    ]
)
<|MERGE_RESOLUTION|>--- conflicted
+++ resolved
@@ -25,13 +25,9 @@
 
 import os, sys
 
-<<<<<<< HEAD
-from distutils.core import setup, Command, Extension
-=======
 from distutils.core import setup, Command
 from distutils.extension import Extension
 from distutils.command.sdist import sdist
->>>>>>> 1d2d4a6d
 
 from unittest import TextTestRunner, TestLoader
 from glob import glob
