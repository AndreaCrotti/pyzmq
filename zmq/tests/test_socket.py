--- conflicted
+++ resolved
@@ -45,11 +45,7 @@
         self.assertRaisesErrno(zmq.EPROTONOSUPPORT, s.connect, 'ftl://')
     
     def test_unicode_sockopts(self):
-<<<<<<< HEAD
-        """test using unicode simple strings"""
-=======
         """test setting/getting sockopts with unicode strings"""
->>>>>>> 3df43f15
         topic = u"tést"
         p,s = self.create_bound_pair(zmq.PUB, zmq.SUB)
         self.assertEquals(s.send_string, s.send_unicode)
@@ -70,10 +66,7 @@
         self.assertEquals(topic*2, s.recv_unicode(encoding='utf32'))
     
     def test_send_unicode(self):
-<<<<<<< HEAD
-=======
         "test sending unicode objects"
->>>>>>> 3df43f15
         a,b = self.create_bound_pair(zmq.PAIR, zmq.PAIR)
         self.assertEquals(a.setsockopt_string, a.setsockopt_unicode)
         self.assertEquals(b.getsockopt_string, b.getsockopt_unicode)
@@ -87,10 +80,6 @@
         a.send_unicode(u,encoding='utf32')
         s = b.recv_unicode(encoding='utf32')
         self.assertEquals(s,u)
-<<<<<<< HEAD
-        
-    # def test_nonunicode(self):
-=======
         
     def test_pending_message(self):
         "test the PendingMessage object for tracking when zmq is done with a buffer"
@@ -136,9 +125,7 @@
         self.assertEquals(p1.pending, False)
         self.assertEquals(p2.pending, False)
         
-        
->>>>>>> 3df43f15
-
+    
     def test_close(self):
         ctx = zmq.Context()
         s = ctx.socket(zmq.PUB)
