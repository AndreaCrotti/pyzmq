--- conflicted
+++ resolved
@@ -50,27 +50,12 @@
         msg3 = s1.recv()
         return msg3
 
-<<<<<<< HEAD
-    def assertRaisesErrno(self, errno, func, *args):
-        try:
-            func(*args)
-        except zmq.ZMQError, e:
-            self.assertEqual(e.errno, errno, "wrong error raised, expected '%s' \
-got '%s'" % (zmq.ZMQError(errno), zmq.ZMQError(e.errno)))
-        else:
-            self.fail("Function did not raise any error")
-        
-
-
-class PollZMQTestCase(BaseZMQTestCase):
-=======
     def ping_pong_json(self, s1, s2, o):
         s1.send_json(o)
         o2 = s2.recv_json()
         s2.send_json(o2)
         o3 = s1.recv_json()
         return o3
->>>>>>> 8d32972b
 
     def ping_pong_pyobj(self, s1, s2, o):
         s1.send_pyobj(o)
